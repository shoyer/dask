--- conflicted
+++ resolved
@@ -21,12 +21,7 @@
       license='BSD',
       keywords='task-scheduling parallelism',
       packages=['dask', 'dask.array', 'dask.bag', 'dask.store',
-<<<<<<< HEAD
-                'dask.dataframe', 'dask.diagnostics', 'dask.distributed',
-                'pframe'],
-=======
-                'dask.dataframe', 'dask.distributed'],
->>>>>>> a256d813
+                'dask.dataframe', 'dask.diagnostics', 'dask.distributed'],
       long_description=(open('README.rst').read() if exists('README.rst')
                         else ''),
       extras_require=extras_require,
